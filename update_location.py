import os
import logging
from pymongo import MongoClient
from pymongo.errors import ConnectionFailure
import pycountry
import pycountry_convert
import urllib

# Chargement du fichier .env uniquement si on n'est pas sur GitHub Actions
if os.getenv("GITHUB_ACTIONS") is None:
    from dotenv import load_dotenv
    load_dotenv()

# Configuration du logging
logging.basicConfig(filename='location_update_errors.log', level=logging.INFO,
                    format='%(asctime)s - %(levelname)s - %(message)s')

# Dictionnaire des états américains
US_STATES = {
    'AL': 'United States', 'AK': 'United States', 'AZ': 'United States', 'AR': 'United States',
    'CA': 'United States', 'CO': 'United States', 'CT': 'United States', 'DE': 'United States',
    'FL': 'United States', 'GA': 'United States', 'HI': 'United States', 'ID': 'United States',
    'IL': 'United States', 'IN': 'United States', 'IA': 'United States', 'KS': 'United States',
    'KY': 'United States', 'LA': 'United States', 'ME': 'United States', 'MD': 'United States',
    'MA': 'United States', 'MI': 'United States', 'MN': 'United States', 'MS': 'United States',
    'MO': 'United States', 'MT': 'United States', 'NE': 'United States', 'NV': 'United States',
    'NH': 'United States', 'NJ': 'United States', 'NM': 'United States', 'NY': 'United States',
    'NC': 'United States', 'ND': 'United States', 'OH': 'United States', 'OK': 'United States',
    'OR': 'United States', 'PA': 'United States', 'RI': 'United States', 'SC': 'United States',
    'SD': 'United States', 'TN': 'United States', 'TX': 'United States', 'UT': 'United States',
    'VT': 'United States', 'VA': 'United States', 'WA': 'United States', 'WV': 'United States',
    'WI': 'United States', 'WY': 'United States'
}


def extract_country(location):
    if not location or location.lower() in ["remote", "unknown", ""]:
        return None

    parts = [part.strip() for part in location.split(',')]
    if not parts:
        return None

    potential_country = parts[-1]
    country = None

    if potential_country in US_STATES:
        return US_STATES[potential_country]

    try:
        country_data = pycountry.countries.search_fuzzy(potential_country)
        if country_data:
            country = country_data[0].name
    except LookupError:
        for part in reversed(parts[:-1]):
            try:
                country_data = pycountry.countries.search_fuzzy(part)
                if country_data:
                    country = country_data[0].name
                    break
            except LookupError:
                continue

    special_cases = {
        "Greater Buenos Aires": "Argentina",
        "Mumbai Metropolitan Region": "India",
        "London Area, United Kingdom": "United Kingdom",
        "New York City Metropolitan Area": "United States",
        "Mountain View, CA": "United States",
        "San Francisco, CA": "United States",
        "San Diego, CA": "United States",
        "Manhattan Beach, CA": "United States",
        "Columbus, OH": "United States",
        "New York, NY": "United States",
        "Salt Lake City, UT": "United States",
        "Draper, UT": "United States",
        "Houston, TX": "United States",
        "Grand Prairie, TX": "United States",
        "Greater Montpellier Metropolitan Area": "France",
        "Greater Lyon Area": "France",
        "Greater Tokyo Area": "Japan",
        "Greater São Paulo Area": "Brazil",
        "Greater Paris Metropolitan Region": "France",
    }
    if location in special_cases:
        country = special_cases[location]

    return country


def get_country_continent(location):
    if location.lower() in ["remote", "unknown", ""]:
        logging.info(f"Ambiguous location '{location}', returning null values")
        return None, None

    country = extract_country(location)
    if not country:
        logging.warning(f"Could not identify country for location '{location}'")
        return None, None

    try:
        country_data = pycountry.countries.search_fuzzy(country)[0]
        continent_code = pycountry_convert.country_alpha2_to_continent_code(country_data.alpha_2)
        continent = pycountry_convert.convert_continent_code_to_continent_name(continent_code)
    except (LookupError, KeyError):
        logging.warning(f"Could not identify continent for country '{country}'")
        return None, None

    logging.info(f"Success for location '{location}': {country}, {continent}")
    return country, continent


def get_mongo_client():
    mongo_user = urllib.parse.quote_plus(os.getenv("MONGO_USER"))
    mongo_password = urllib.parse.quote_plus(os.getenv("MONGO_PASSWORD"))
    mongo_host = os.getenv("MONGO_HOST")
    mongo_db = os.getenv("MONGO_DB", "scraping")

    mongo_uri = f"mongodb+srv://{mongo_user}:{mongo_password}@{mongo_host}/{mongo_db}?retryWrites=true&w=majority"
    return MongoClient(mongo_uri)


def update_locations():
    db_name = os.getenv("MONGO_DB", "scraping")
    collection_name = os.getenv("MONGO_COLLECTION", "linkedin")

    try:
        client = get_mongo_client()
        db = client[db_name]
        collection = db[collection_name]

        documents = collection.find()
        updated_count = 0
        skipped_count = 0
        failed_locations = []

        for doc in documents:
            location = doc.get("location")
            if not location:
                logging.info(f"Skipping document with missing location: {doc.get('_id')}")
                skipped_count += 1
                continue

            country, continent = get_country_continent(location)

            if country is None and continent is None:
                failed_locations.append((doc['_id'], location))
                skipped_count += 1
                continue

            try:
                result = collection.update_one(
                    {"_id": doc["_id"]},
                    {"$set": {"country": country, "continent": continent}}
                )
                if result.modified_count > 0:
                    updated_count += 1
                    print(f"Updated document with ID: {doc['_id']} (country: {country}, continent: {continent})")
                else:
                    skipped_count += 1
                    print(f"No update needed for document with ID: {doc['_id']}")
            except Exception as e:
                logging.error(f"Error updating document with ID: {doc['_id']}: {str(e)}")
                skipped_count += 1

        print(f"Updated {updated_count} documents with country and continent in MongoDB.")
        print(f"Skipped {skipped_count} documents (missing location, no update needed, or failed processing)")
        if failed_locations:
            logging.info(f"Failed to process {len(failed_locations)} locations: {failed_locations}")
            print(f"Failed to process {len(failed_locations)} locations. Check 'location_update_errors.log' for details.")

        client.close()

    except ConnectionFailure as e:
        logging.error(f"Error connecting to MongoDB: {e}")
    except Exception as e:
        logging.error(f"Error processing MongoDB updates: {e}")


def clean_db():
    db_name = os.getenv("MONGO_DB", "scraping")
    collection_name = os.getenv("MONGO_COLLECTION", "linkedin")

    try:
        client = get_mongo_client()
        db = client[db_name]
        collection = db[collection_name]

        logging.info(f"Accessing database: {db_name}, collection: {collection_name}")

        # Nouvelle requête combinée
        query = {
            "$or": [
                {"title": {"$regex": "meat market", "$options": "i"}},
<<<<<<< HEAD
                {"title": {"$regex": "Laborer", "$options": "i"}},
                {"title": {"$regex": "Painter", "$options": "i"}}
=======
                {"title": {"$regex": "painter", "$options": "i"}},
                {"title": {"$regex": "laborer", "$options": "i"}},
                {"title": {"$regex": "cleaner", "$options": "i"}}
>>>>>>> 6a6c4bb2
            ]
        }

        matching_documents = collection.count_documents(query)

        if matching_documents == 0:
            logging.warning("No documents found matching query.")
            print("No documents found with specified titles.")
        else:
            logging.info(f"Found {matching_documents} matching documents.")

        sample_docs = collection.find(query).limit(5)
        for doc in sample_docs:
            title = doc.get("title", "No title field")
            logging.info(f"Sample document ID: {doc.get('_id')}, title: {title}")

        result = collection.delete_many(query)

        print(f"Deleted {result.deleted_count} documents matching query.")
        logging.info(f"Deleted {result.deleted_count} documents matching query.")

        client.close()

    except ConnectionFailure as e:
        logging.error(f"Error connecting to MongoDB for cleaning: {e}")
        print(f"Error connecting to MongoDB: {str(e)}")
    except Exception as e:
        logging.error(f"Error cleaning MongoDB: {e}")
        print(f"Error cleaning MongoDB: {str(e)}")



if __name__ == "__main__":
    #update_locations()
    clean_db()<|MERGE_RESOLUTION|>--- conflicted
+++ resolved
@@ -192,14 +192,9 @@
         query = {
             "$or": [
                 {"title": {"$regex": "meat market", "$options": "i"}},
-<<<<<<< HEAD
-                {"title": {"$regex": "Laborer", "$options": "i"}},
-                {"title": {"$regex": "Painter", "$options": "i"}}
-=======
                 {"title": {"$regex": "painter", "$options": "i"}},
                 {"title": {"$regex": "laborer", "$options": "i"}},
                 {"title": {"$regex": "cleaner", "$options": "i"}}
->>>>>>> 6a6c4bb2
             ]
         }
 
